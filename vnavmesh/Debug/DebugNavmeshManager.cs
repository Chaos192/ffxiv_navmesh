--- conflicted
+++ resolved
@@ -72,14 +72,11 @@
         ImGui.Checkbox("Allow movement", ref _path.MovementAllowed);
         ImGui.Checkbox("Align camera to movement direction", ref _path.AlignCamera);
         ImGui.Checkbox("Auto load mesh when changing zone", ref _manager.AutoLoad);
-<<<<<<< HEAD
         ImGui.Checkbox("Show mesh status in DTR Bar", ref _manager.ShowDtrBar);
         ImGui.Checkbox("Use raycasts", ref _path.UseRaycasts);
         ImGui.Checkbox("Use string pulling", ref _path.UseStringPulling);
-=======
         ImGui.Checkbox("Use raycasts", ref _manager.UseRaycasts);
         ImGui.Checkbox("Use string pulling", ref _manager.UseStringPulling);
->>>>>>> 4eb1d57f
         if (ImGui.Button("Pathfind to target using navmesh"))
             _asyncMove.MoveTo(_target, false);
         ImGui.SameLine();
