﻿using System;
using System.Collections.Generic;
using System.Numerics;
using XIVRunner;

namespace Navmesh.Movement;

public class FollowPath : IDisposable
{
    public bool MovementAllowed = true;
    public bool AlignCamera = false;
    public bool UseRaycasts = true;
    public bool UseStringPulling = true;
    public float Tolerance = 0.5f;

    public NavmeshQuery? Query => _query;
    public IReadOnlyList<Vector3> Waypoints => _waypoints;

    private NavmeshManager _manager;
    private NavmeshQuery? _query;
    private bool _flying;
    private List<Vector3> _waypoints = new();
    private OverrideCamera _camera = new();
    private OverrideMovement _movement = new();
    private OverrideAFK _overrideAFK = new();

    public FollowPath(NavmeshManager manager)
    {
        _manager = manager;
        _manager.OnNavmeshChanged += OnNavmeshChanged;
        OnNavmeshChanged(_manager.Navmesh);
    }

    public void Dispose()
    {
        _manager.OnNavmeshChanged -= OnNavmeshChanged;
        _camera.Dispose();
        _movement.Dispose();
    }

    public unsafe void Update()
    {
        var player = Service.ClientState.LocalPlayer;
        if (player == null)
            return;

        while (_waypoints.Count > 0)
        {
            var toNext = _waypoints[0] - player.Position;
            if (!_flying)
                toNext.Y = 0;
            if (toNext.LengthSquared() > Tolerance * Tolerance)
                break;
            _waypoints.RemoveAt(0);
        }

        if (_waypoints.Count == 0)
        {
            _movement.Enabled = _camera.Enabled = false;
            _camera.SpeedH = _camera.SpeedV = default;
            _movement.DesiredPosition = player.Position;
        }
        else
        {
            _movement.Enabled = MovementAllowed;
            _movement.DesiredPosition = _waypoints[0];
            _camera.Enabled = AlignCamera;
            _camera.SpeedH = _camera.SpeedV = 360.Degrees();
            _camera.DesiredAzimuth = Angle.FromDirectionXZ(_movement.DesiredPosition - player.Position) + 180.Degrees();
<<<<<<< HEAD
            _overrideAFK.ResetTimers();
=======
            _camera.DesiredAltitude = -30.Degrees();
>>>>>>> 80a8746d
        }
    }

    public void MoveTo(Vector3 destination)
    {
        var player = Service.ClientState.LocalPlayer;
        if (player == null || _query == null)
            return;
        _waypoints = _query.PathfindMesh(player.Position, destination, UseRaycasts, UseStringPulling);
        _flying = false;
    }

    public void FlyTo(Vector3 destination)
    {
        var player = Service.ClientState.LocalPlayer;
        if (player == null || _query == null)
            return;
        _waypoints = _query.PathfindVolume(player.Position, destination, UseRaycasts, UseStringPulling);
        _flying = true;
    }

    public void Stop() => _waypoints.Clear();

    private void OnNavmeshChanged(Navmesh? navmesh)
    {
        _query = null;
        _waypoints.Clear();
        if (navmesh != null)
            _query = new(navmesh);
    }
}<|MERGE_RESOLUTION|>--- conflicted
+++ resolved
@@ -62,16 +62,13 @@
         }
         else
         {
+            _overrideAFK.ResetTimers();
             _movement.Enabled = MovementAllowed;
             _movement.DesiredPosition = _waypoints[0];
             _camera.Enabled = AlignCamera;
             _camera.SpeedH = _camera.SpeedV = 360.Degrees();
             _camera.DesiredAzimuth = Angle.FromDirectionXZ(_movement.DesiredPosition - player.Position) + 180.Degrees();
-<<<<<<< HEAD
-            _overrideAFK.ResetTimers();
-=======
             _camera.DesiredAltitude = -30.Degrees();
->>>>>>> 80a8746d
         }
     }
 
